--- conflicted
+++ resolved
@@ -315,18 +315,12 @@
         "updated": "2019-05-16T13:07:21.595398+00:00",
         "locked": false,
         "links": {
-<<<<<<< HEAD
             "self": "http://localhost:5000/files/
                      cb8d0fa7-2349-484b-89cb-16573d57f09e",
             "uploads": "http://localhost:5000/files/
                         cb8d0fa7-2349-484b-89cb-16573d57f09e?uploads",
             "versions": "http://localhost:5000/files/
                          cb8d0fa7-2349-484b-89cb-16573d57f09e?versions"
-=======
-            "self": "http://localhost:5000/files/cb8d0fa7-2349-484b-89cb-16573d57f09e",  # noqa
-            "uploads": "http://localhost:5000/files/cb8d0fa7-2349-484b-89cb-16573d57f09e?uploads",  # noqa
-            "versions": "http://localhost:5000/files/cb8d0fa7-2349-484b-89cb-16573d57f09e?versions",  # noqa
->>>>>>> 00a244ca
         },
         "created": "2019-05-16T13:07:21.595391+00:00",
         "quota_size": null,
@@ -361,7 +355,6 @@
         "mimetype": "text/plain",
         "updated": "2019-05-16T13:10:22.621533+00:00",
         "links": {
-<<<<<<< HEAD
             "self": "http://localhost:5000/files/
                      cb8d0fa7-2349-484b-89cb-16573d57f09e/my_file.txt",
 
@@ -371,11 +364,6 @@
             "uploads": "http://localhost:5000/files/
                         cb8d0fa7-2349-484b-89cb-16573d57f09e/
                         my_file.txt?uploads"
-=======
-            "self": "http://localhost:5000/files/cb8d0fa7-2349-484b-89cb-16573d57f09e/my_file.txt",  # noqa
-            "version": "http://localhost:5000/files/cb8d0fa7-2349-484b-89cb-16573d57f09e/my_file.txt?versionId=7f62676d-0b8e-4d77-9687-8465dc506ca8",  # noqa
-            "uploads": "http://localhost:5000/files/cb8d0fa7-2349-484b-89cb-16573d57f09e/my_file.txt?uploads",  # noqa
->>>>>>> 00a244ca
         },
         "is_head": true,
         "tags": {},
@@ -459,18 +447,12 @@
        "updated":"2019-05-17T06:52:52.897378+00:00",
        "locked":false,
        "links":{
-<<<<<<< HEAD
           "self":"http://localhost:5000/files/
                   c896d17b-0e7d-44b3-beba-7e43b0b1a7a4",
           "uploads":"http://localhost:5000/files/
                      c896d17b-0e7d-44b3-beba-7e43b0b1a7a4?uploads",
           "versions":"http://localhost:5000/files/
                       c896d17b-0e7d-44b3-beba-7e43b0b1a7a4?versions"
-=======
-          "self":"http://localhost:5000/files/c896d17b-0e7d-44b3-beba-7e43b0b1a7a4",  # noqa
-          "uploads":"http://localhost:5000/files/c896d17b-0e7d-44b3-beba-7e43b0b1a7a4?uploads",  # noqa
-          "versions":"http://localhost:5000/files/c896d17b-0e7d-44b3-beba-7e43b0b1a7a4?versions",  # noqa
->>>>>>> 00a244ca
        },
        "created":"2019-05-17T06:52:52.897373+00:00",
        "quota_size":null,
@@ -482,15 +464,11 @@
 
    $ B=c896d17b-0e7d-44b3-beba-7e43b0b1a7a4
 
-<<<<<<< HEAD
    $ curl -i -X POST \
      "http://localhost:5000/files/$B/my_file.txt?
       uploads&size=11534336&partSize=6291456"
 
 .. code-block:: json
-=======
-   $ curl -i -X POST "http://localhost:5000/files/$B/my_file.txt?uploads&size=11534336&partSize=6291456"
->>>>>>> 00a244ca
 
     {
        "updated":"2019-05-17T07:07:22.219002+00:00",
